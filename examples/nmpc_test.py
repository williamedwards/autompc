--- conflicted
+++ resolved
@@ -165,7 +165,7 @@
     set_trace()
 
     # Evaluate model
-    if True:
+    if False:
         from autompc.evaluators import HoldoutEvaluator
         from autompc.metrics import RmseKstepMetric
         from autompc.graphs import KstepGrapher, InteractiveEvalGrapher
@@ -194,11 +194,7 @@
 
     # Now it's time to apply the controller
     task1 = Task(cartpole)
-<<<<<<< HEAD
     Q = np.diag([10.0, 1.0, 10.0, 1.0])
-=======
-    Q = np.diag([1.0, 0.1, 0.1, 0.1])  # theta, omega, x, dx
->>>>>>> 4e183982
     R = np.diag([1.0]) 
     F = np.diag([10., 10., 2., 10.])
     task1.set_quad_cost(Q, R, F)
@@ -211,25 +207,13 @@
     sim_traj = ampc.zeros(cartpole, 1)
     x = np.array([0.1, 0, 0, 0])
     sim_traj[0].obs[:] = x
-
-<<<<<<< HEAD
-    for _ in range(200):
-=======
     us = []
 
     for step in range(400):
->>>>>>> 4e183982
         u, _ = nmpc.run(sim_traj)
         #u = -np.zeros((1,))
         print('u = ', u)
-<<<<<<< HEAD
-        #x = model.traj_to_state(sim_traj)
-        #x = model.pred(x, u)
-=======
-        x = model.traj_to_state(sim_traj)
-        saved_state = x.copy()
         # x = model.pred(x, u)
->>>>>>> 4e183982
         x = dt_cartpole_dynamics(x, u, dt)
         sim_traj[-1, "u"] = u
         sim_traj = ampc.extend(sim_traj, [x], [[0.0]])
