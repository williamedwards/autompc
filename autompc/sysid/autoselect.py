--- conflicted
+++ resolved
@@ -52,13 +52,8 @@
         pipeline = TunablePipeline.get_configured_pipeline(self)
         self.selected_model = pipeline[0]
         #configure budget properties
-<<<<<<< HEAD
-        # DEBUG: model does not have attribute set_train_time
-        # self.selected_model.set_train_time(self.train_time_limit)
-=======
         if self.train_time_limit is not None:
             self.selected_model.set_train_time(self.train_time_limit)
->>>>>>> 615df1d2
     
     def selected(self) -> Model:
         return self.selected_model
